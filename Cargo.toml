[package]
name = "rnltk"
<<<<<<< HEAD
version = "0.1.5"
=======
version = "0.1.4"
>>>>>>> 3e1e2289
authors = ["Michael Long <michael.d.long88@gmail.com>"]
edition = "2021"
license = "MIT"
description = "Natural Language Toolkit for Rust"
keywords = ["nlp", "language", "stemming", "sentiment"]
readme = "README.md"
documentation = "https://docs.rs/rnltk"
repository = "https://github.com/michael-long88/rnltk/"


# See more keys and their definitions at https://doc.rust-lang.org/cargo/reference/manifest.html

[dependencies]
serde = { version = "1.0.145", features = ["derive"] }
serde_json = "1.0.86"
regex = "1.6.0"
csv = "1.1.6"
thiserror = "1.0.37"<|MERGE_RESOLUTION|>--- conflicted
+++ resolved
@@ -1,10 +1,6 @@
 [package]
 name = "rnltk"
-<<<<<<< HEAD
 version = "0.1.5"
-=======
-version = "0.1.4"
->>>>>>> 3e1e2289
 authors = ["Michael Long <michael.d.long88@gmail.com>"]
 edition = "2021"
 license = "MIT"
